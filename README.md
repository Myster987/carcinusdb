--- conflicted
+++ resolved
@@ -1,8 +1,5 @@
 # CarcinusDB
 
-<<<<<<< HEAD
-Designed to be similar to sqlite
-=======
 I'm not sure if this project will be finished soon, because I'm trying so many        \
 new things and this approach doesn't align very well with overall state of project.   \
 But it's built just to learn.
@@ -11,5 +8,4 @@
 a powerful tool in Rust. When you slow down and take your time designing clean,       \
 composable and easy to use software you can make some amazing things. Remember:       \
 "Slow is smooth, and smooth is fast". This works especially well with languages       \
-like Rust, where you need to built solid foundations in order to progress further.
->>>>>>> 300c20ca
+like Rust, where you need to built solid foundations in order to progress further.